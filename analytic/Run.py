﻿#! /usr/bin/env python3

'''Main file for running parasitoid model simulations.

Parameters are stored in an instance of the Params class, which also parses
command line options and settings in config.txt. Params also has methods for
returning wind data and a parameter list in the form expected by prob_mass in
ParasitoidModel.py. Calls to prob_mass can be done in parallel via the
multiprocessing python library. This module calls into CalcSol for the
convolution phase of the model simulation, and later possibly Plot_Result for
plotting the result. Saving simulations to file is handled internally.

Author: Christopher Strickland  
Email: cstrickland@samsi.info'''

__author__ = "Christopher Strickland"
__email__ = "cstrickland@samsi.info"
__status__ = "Development"
__version__ = "0.4"
__copyright__ = "Copyright 2015, Christopher Strickland"

import sys, os, time
import json
from multiprocessing import Pool
import numpy as np
from scipy import sparse
import globalvars
import ParasitoidModel as PM
from CalcSol import get_solutions, get_populations
import Plot_Result

### Parameters ###

class Params():
    '''Class definition to keep track with parameters for a model run'''
    ### Simulation flags ### (shared among all Params instances)
    OUTPUT = True
    PLOT = True
    CUDA = True
    
    def __init__(self):
        ### DEFAULT PARAMETERS ###
        # can be changed via command line
        # edit at will
        
        ### MODEL TYPE
        self.PROB_MODEL = True
        
        ### I/O
        # a couple of presets based on our data.
        # Current options: 'carnarvon' or 'kalbar' or None
        self.dataset = 'kalbar' 
        # get parameters based on this dataset
        self.my_datasets()
        
        # domain info, (dist (m), cells) from release point to side of domain 
        self.domain_info = (5000.0,1000) # (float, int!) (this is 5 m**2)
        # number of interpolation points per wind data point
        #   since wind is given every 30 min, 30 will give 1 min per point
        self.interp_num = 30
        # set this to a number >= 0 to only run the first n days
        self.ndays = 6

        ### function parameters
        # take-off scaling based on wind
        # aw,bw: first scalar centers the logistic, second one stretches it.
        self.g_params = (2.2, 5)
        # take-off probability mass function based on time of day
        # a1,b1,a2,b2: a# scalar centers logistic, b# stretches it.
        self.f_params = (6, 3, 18, 3)
        # In-flow diffusion coefficients, sig_x, sig_y, rho (units are meters)
        self.Dparams = (21.1,10.6,0)
        # Out-of-flow diffusion coefficients
        self.Dlparams = (21.1,10.6,0)

        ### general flight parameters
        # Probability of any flight during the day under ideal circumstances
        self.lam = 1.
        # scaling flight advection to wind advection
        self.mu_r = 1.
        # number of time periods (based on interp_num) in one flight
        self.n_periods = 10 # if interp_num = 30, this is # of minutes per flight
        
        ### satellite imagry
        # Bing/Google maps key for satellite imagery
        self.maps_key = None
        self.maps_service = 'Google' #'Bing' or 'Google'
        
        # Parallel processing parameters
        self.min_ndays = 6 # min # of days necessary to use parallel processing
        
        ### check for config.txt and update these defaults accordingly
        self.default_chg()

    def my_datasets(self):
        if self.dataset is None:
            # defaults?
            self.site_name = 'data/carnarvonearl'
            self.start_time = '00:30'
            self.coord = None
            ### release information
            self.r_dur = None
            self.r_dist = None
            self.r_start = None
            self.r_number = None
            
        elif self.dataset == 'carnarvon':
            # site name and path
            self.site_name = 'data/carnarvonearl'
            # time of day at which the data starts ('00:00' or '00:30')
            self.start_time = '00:30'
            # coordinates (lat/long) of the release point. This is necessary for
            #   satellite imagery.
            self.coord = (-24.851614,113.731267)
            ### release information
            # release duration (days)
            self.r_dur = 5
            # release emergence distribution
            self.r_dist = 'uniform'
            # start time on first day (as a fraction of the day)
            self.r_start = 0.354 #8:30am (assumption. not specified in paper)
            # total number of wasps 
            self.r_number = 40000
            
        elif self.dataset == 'kalbar':
            self.site_name = 'data/kalbar'
            self.start_time = '00:00'
            self.coord = (-27.945752,152.58474)
            ### release information
            # release duration (days)
            self.r_dur = 1
            # release emergence distribution
            self.r_dist = 'uniform'
            # start time on first day (as a fraction of the day)
<<<<<<< HEAD
            self.r_start = None # wind didn't record until midnight post release
=======
            self.r_start = 0.0 #00:00 0.354 #8:30am
>>>>>>> d5bd92d6
            # total number of wasps 
            self.r_number = 130000
            
        else:
            print('Unknown dataset in Params.dataset.')
        # name and path for output files
        if self.dataset is not None:
            if self.PROB_MODEL:
                self.outfile = 'output/'+self.dataset+time.strftime('%m%d-%H%M')
            else:
                self.outfile = 'output/'+self.dataset+'_pop'+time.strftime(
                            '%m%d-%H%M')
        else:
            if self.PROB_MODEL:
                self.outfile = 'output/'+time.strftime('%m%d-%H%M')
            else:
                self.outfile = 'output/poprun'+time.strftime('%m%d-%H%M')
  

  
    ########    Methods for multiple-day emergence    ########
        
    def uniform(self,day):
        '''Uniform distribution over emergence days. 1 <= day <= self.r_dur.'''
        
        return 1./self.r_dur
        
    def custom(self,day):
        '''Normal distribution over emergence days. 1 <= day <= self.r_dur.'''
        
        pass
        
    ####
    
    def r_mthd(self):
        '''Return function handle for the method to be used.
        We do this via this method (instead of directly) so that the parameter 
        r_dist can be saved in the json file with the other parameters.'''
        
        if self.r_dist == 'uniform':
            return self.uniform
        elif self.r_dist == 'custom':
            return self.custom

            
            
    ########    Methods for changing parameters    ########
    
    def default_chg(self):
        '''Look for a file called config.txt. If present, read it in and change
        the default parameters accordingly. If the file is not there, create it
        with some user friendly comments and examples.'''
        
        try:
            with open('config.txt', 'r') as f:
                for line in f:
                    c_ind = line.find('#')
                    if c_ind >= 0:
                        line = line[:c_ind] # chop off comments
                    words = line.split('=')
                    if len(words) > 1:
                        arg = words[0].strip()
                        val = words[1].strip()
                        self.chg_param(arg,val)
            self.my_datasets()
        except FileNotFoundError:
            with open('config.txt', 'w') as f:
                f.write('# local configuration file\n')
                f.write('\n')
                f.write('# Accepts keyword parameter assignments of the form '+
                    '<parameter> = <value>\n')
                f.write('# Any line starting with # will be ignored.\n')
                f.write('\n')
                f.write('# To include satellite imagery, please obtain a free '+
                    "Bing maps key at\n# https://www.bingmapsportal.com/ and "+
                    "assign it to the parameter 'maps_key'\n# in this file.\n")
        except ValueError:
            print(' in config.txt.')
            raise
                               
        
    def cmd_line_chg(self,args):
        '''Change parameters away from default based on command line args'''
        
        # Expect args to be a list of command line arguments in the form
        #   <param name>=<new value>
        
        for argstr in args:
            if argstr[0:2] == '--':
                # Flag set by option
                if argstr[2:].lower() == 'no_output':
                    self.OUTPUT = False
                elif argstr[2:].lower() == 'output':
                    self.OUTPUT = True
                elif argstr[2:].lower() == 'no_plot':
                    self.PLOT = False
                elif argstr[2:].lower() == 'plot':
                    self.PLOT = True
                elif argstr[2:].lower() == 'no_cuda':
                    self.CUDA = False
                elif argstr[2:].lower() == 'cuda':
                    self.CUDA = True
                elif argstr[2:].lower() == 'pop' or\
                    argstr[2:].lower() == 'popmodel' or\
                    argstr[2:].lower() == 'pop_model':
                    self.PROB_MODEL = False
                    self.my_datasets()
                elif argstr[2:].lower() == 'prob' or\
                    argstr[2:].lower() == 'probmodel' or\
                    argstr[2:].lower() == 'prob_model':
                    self.PROB_MODEL = True
                    self.my_datasets()
                ### known dataset locations ###
                elif argstr[2:].lower() == 'carnarvon':
                    self.dataset = 'carnarvon'
                    self.my_datasets()
                elif argstr[2:].lower() == 'kalbar':
                    self.dataset = 'kalbar'
                    self.my_datasets()
                else:
                    raise ValueError('Unrecognized option {0}.'.format(argstr))
            else:
                arg,eq,val = argstr.partition('=')
                self.chg_param(arg,val)               
                
                    
    def chg_param(self,arg,val):
        '''Change the parameter arg to val, where both are given as strings'''
        
        try:
            if arg.lower() == 'prob_model':
                self.prob_model = bool(val)
                self.my_datasets()
            elif arg == 'outfile':
                self.outfile = val
            elif arg == 'dataset':
                self.dataset = val
                self.my_datasets()
            elif arg == 'site_name':
                self.site_name = val
            elif arg == 'start_time':
                self.start_time = val
            elif arg == 'coord':
                val = val.strip(' ()')
                val = val.split(',')
                self.coord = (float(val[0]),float(val[1]))
            elif arg == 'domain_info':
                strinfo = val.strip('()').split(',')
                self.domain_info = (float(strinfo[0]),int(strinfo[1]))
            elif arg == 'interp_num':
                self.interp_num = int(val)
            elif arg == 'ndays':
                self.ndays = int(val)
            elif arg == 'r_dur':
                self.r_dur = int(val)
            elif arg == 'r_start':
                self.r_start == float(val)
            elif arg == 'r_number':
                self.r_number == int(val)
            elif arg == 'g_params':
                strinfo = val.strip('()').split(',')
                self.g_params = (float(strinfo[0]),float(strinfo[1]))
            elif arg == 'f_params':
                strinfo = val.strip('()').split(',')
                self.f_params = (float(strinfo[0]),float(strinfo[1]),
                    float(strinfo[2]),float(strinfo[3]))
            elif arg == 'Dparams':
                strinfo = val.strip('()').split(',')
                self.Dparams = (float(strinfo[0]),float(strinfo[1]),
                    float(strinfo[2]))
            elif arg == 'Dlparams':
                strinfo = val.strip('()').split(',')
                self.Dlparams = (float(strinfo[0]),float(strinfo[1]),
                    float(strinfo[2]))
            elif arg == 'lam':
                self.lam = float(val)
            elif arg == 'mu_r':
                self.mu_r = float(val)
            elif arg == 'n_periods':
                self.n_periods = int(val)
            elif arg == 'min_ndays':
                self.min_ndays = int(val)
            elif arg == 'maps_key':
                self.maps_key = val
                
            elif arg == 'output':
                if val == 'True':
                    self.OUTPUT = True
                elif val == 'False':
                    self.OUTPUT = False
                else:
                    self.OUTPUT = bool(val)
            elif arg == 'plot':
                if val == 'True':
                    self.PLOT = True
                elif val == 'False':
                    self.PLOT = False
                else:
                    self.PLOT = bool(val)
            elif arg == 'cuda':
                if val == 'True':
                    self.CUDA = True
                elif val == 'False':
                    self.CUDA = False
                else:
                    self.CUDA = bool(val)
            else:
                raise LookupError('Unrecognized parameter {0}.'.format(arg))
        except LookupError:
            print('Could not parse {0}.'.format(arg)+'\n ')
            raise
        except ValueError:
            print('Could not parse {0}.'.format(arg)+
                ' Try enclosing this argument in quotations.\n ')
            raise
        
                
    def file_read_chg(self,filename):
        '''Read in parameters from a file'''
        if filename.rstrip()[-5:] != '.json':
            filename = filename.rstrip()+'.json'

        try:
            with open(filename) as fobj:
                param_dict = json.load(fobj)
        except FileNotFoundError as e:
            print('Could not open file {0}.'.format(filename))
            raise
        
        for key in param_dict:
            setattr(self,key,param_dict[key])

    

    ########    Methods for getting function parameters    ########
        
    def get_model_params(self):
        '''Return params in order of ParasitoidModel.prob_mass signature, 
        minus day & wind_data'''
        hparams = (self.lam,*self.g_params,*self.f_params)
        return (hparams,self.Dparams,self.Dlparams,self.mu_r,self.n_periods,
            *self.domain_info)  
        
        
    def get_wind_params(self):
        '''Return wind params to pass to PM.get_wind_data'''
        return (self.site_name,self.interp_num,self.start_time)
        
        
        
def main(params):
    ''' This is the main routine for running model simulations.
    A Params object is required, which sets up all parameters for the simulation
    '''
        
    # This sends a message to CalcSol on whether or not to use CUDA
    if params.CUDA:
        globalvars.cuda = True
    else:
        globalvars.cuda = False
    
    wind_data,days = PM.get_wind_data(*params.get_wind_params())
    
    if params.ndays >= 0:
        ndays = min(params.ndays,len(days))
    else:
        ndays = len(days)
    
    # First, get spread probability for each day as a coo sparse matrix
    tic_total = time.time()
    tic = time.time()
    pmf_list = []
    max_shape = np.array([0,0])
    
    if ndays >= params.min_ndays:
        print("Calculating each day's spread in parallel...")
        if params.PROB_MODEL:
            pm_args = [(day,wind_data,*params.get_model_params()) 
                    for day in days[:ndays]]
        else:
            pm_args = [(days[0],wind_data,*params.get_model_params(),
                    params.r_start)]
            pm_args.extend([(day,wind_data,*params.get_model_params()) 
                    for day in days[1:ndays]])
        pool = Pool()
        try:
            pmf_list = pool.starmap(PM.prob_mass,pm_args)
        except PM.BndsError as e:
            print('BndsError caught in ParasitoidModel.py.')
            print(e)
            sys.exit()
        finally:
            pool.close()
            pool.join()
        for pmf in pmf_list:
            for dim in range(2):
                if pmf.shape[dim] > max_shape[dim]:
                    max_shape[dim] = pmf.shape[dim]
    else:
        for n,day in enumerate(days[:ndays]):
            print('Calculating spread for day {0} PR'.format(n+1))
            if params.PROB_MODEL:
                pmf_list.append(PM.prob_mass(
                               day,wind_data,*params.get_model_params()))
            else:
                if n == 0:
                    pmf_list.append(PM.prob_mass(
                                day,wind_data,*params.get_model_params(),
                                start_time=params.r_start))
                else:
                    pmf_list.append(PM.prob_mass(
                                day,wind_data,*params.get_model_params()))
            # record the largest shape of these
            for dim in range(2):
                if pmf_list[-1].shape[dim] > max_shape[dim]:
                    max_shape[dim] = pmf_list[-1].shape[dim]
                
    print('Time elapsed: {0}'.format(time.time()-tic))
    if params.PROB_MODEL:
        modelsol = [] # holds actual model solutions
        
        # Reshape the first probability mass function into a solution
        offset = params.domain_info[1] - pmf_list[0].shape[0]//2
        dom_len = params.domain_info[1]*2 + 1
        modelsol.append(sparse.coo_matrix((pmf_list[0].data, 
            (pmf_list[0].row+offset,pmf_list[0].col+offset)),
            shape=(dom_len,dom_len)))


        # Pass the first solution, pmf_list, and other info to convolution solver
        #   This updates modelsol with the rest of the solutions.
        tic = time.time()
        get_solutions(modelsol,pmf_list,days,ndays,dom_len,max_shape)
    else:
        r_spread = [] # holds the one-day spread for each release day.
    
        # Reshape the prob. mass function of each release day into solution form
        for ii in range(params.r_dur):
            offset = params.domain_info[1] - pmf_list[ii].shape[0]//2
            dom_len = params.domain_info[1]*2 + 1
            r_spread.append(sparse.coo_matrix((pmf_list[ii].data, 
                (pmf_list[ii].row+offset,pmf_list[ii].col+offset)),
                shape=(dom_len,dom_len)).tocsr())

        
        # Pass the probability list, pmf_list, and other info to convolution solver.
        #   This will return the finished population model.
        tic = time.time()
        modelsol = get_populations(r_spread,pmf_list,days,ndays,dom_len,max_shape,
                                   params.r_dur,params.r_number,params.r_mthd())
    
    # done.
    print('Done.')

    print('Time elapsed: {0}'.format(time.time()-tic))
    print('Total time elapsed: {0}'.format(time.time()-tic_total))

    ### save result ###
    if params.OUTPUT:
        print('Saving...')
        # for consistency, let's save both types of solutions as CSR sparse
        if params.PROB_MODEL:
            for n,sol in enumerate(modelsol):
                modelsol[n] = sol.tocsr()
        def outputGenerator():
            # Creates generator for output formatting
            for n,day in enumerate(days[:ndays]):
                yield (str(day)+'_data', modelsol[n].data)
                yield (str(day)+'_ind', modelsol[n].indices)
                yield (str(day)+'_indptr', modelsol[n].indptr)
            yield ('days',days[:ndays])
            
        outgen = outputGenerator()
        # check for directory path
        dir_file = params.outfile.rsplit('/',1)
        if len(dir_file) > 1:
            if not os.path.exists(dir_file[0]):
                os.makedirs(dir_file[0])
        np.savez(params.outfile,**{x: y for (x,y) in outgen})
        
        ### save parameters ###
        with open(params.outfile+'.json','w') as fobj:
            param_dict = dict(params.__dict__)
            param_dict.pop('maps_key') # don't save key
            json.dump(param_dict,fobj)
    
    ### plot result ###
    if params.PLOT:
        Plot_Result.plot_all(modelsol,params)
    

if __name__ == "__main__":
    ### Get and set parameters ###
    params = Params()
    
    if len(sys.argv[1:]) > 0:
        params.cmd_line_chg(sys.argv[1:])
    
    ### run model ###
    main(params)<|MERGE_RESOLUTION|>--- conflicted
+++ resolved
@@ -132,11 +132,7 @@
             # release emergence distribution
             self.r_dist = 'uniform'
             # start time on first day (as a fraction of the day)
-<<<<<<< HEAD
             self.r_start = None # wind didn't record until midnight post release
-=======
-            self.r_start = 0.0 #00:00 0.354 #8:30am
->>>>>>> d5bd92d6
             # total number of wasps 
             self.r_number = 130000
             
